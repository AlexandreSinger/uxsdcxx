--- conflicted
+++ resolved
@@ -53,14 +53,20 @@
 		fields.append("virtual inline %s %s_%s_%s(%s) = 0;" % (ret, verb, t.name, what, args))
 
 	def _add_set(e: Union[UxsdElement, UxsdAttribute]):
-<<<<<<< HEAD
-		_add_field("void", "set", e.name, "%s %s, void * data" % (e.type.cpp, checked(e.name)))
+		_add_field("void", "set", e.name, _gen_attribute_arg(e) + ", void * data")
+	def _add_init(e: UxsdElement):
+		assert isinstance(e.type, UxsdComplex)
+		_add_field("void *", "init", e.name, _gen_required_attribute_arg_list(e.type.attrs))
+		_add_field("void", "finish", e.name, "void * data")
 	def _add_add_simple(e: UxsdElement):
 		_add_field("void", "add", e.name, "%s %s, void * data" % (e.type.cpp, checked(e.name)))
 	def _add_add_complex(e: UxsdElement):
-		_add_field("void *", "add", e.name, "void * data")
-	def _add_init(e: UxsdElement):
-		_add_field("void *", "init", e.name, "void * data")
+		_add_field("void *", "add", e.name, _gen_required_attribute_arg_list(e.type.attrs))
+		_add_field("void", "finish", e.name, "void * data")
+	def _add_add(e: UxsdElement):
+		if isinstance(e.type, UxsdSimple): _add_add_simple(e)
+		elif isinstance(e.type, UxsdComplex): _add_add_complex(e)
+		else: raise TypeError(e)
 
 	def _add_get_simple(e: Union[UxsdElement, UxsdAttribute]):
 		_add_field(e.type.cpp, "get", e.name, "void * data")
@@ -76,28 +82,9 @@
 		_add_field("bool", "has", e.name, "void * data")
 
 	for attr in t.attrs:
-		_add_set(attr)
-		_add_get_simple(attr)
-=======
-		_add_field("void", "set", e.name, _gen_attribute_arg(e) + ", void * data")
-	def _add_init(e: UxsdElement):
-		_add_field("void *", "init", e.name, _gen_required_attribute_arg_list(e.type.attrs))
-		_add_field("void", "finish", e.name, "void * data")
-	def _add_add_simple(e: UxsdElement):
-		_add_field("void", "add", e.name, "%s %s, void * data" % (e.type.cpp, checked(e.name)))
-	def _add_add_complex(f: UxsdElement):
-		_add_field("void *", "add", e.name, _gen_required_attribute_arg_list(e.type.attrs))
-		_add_field("void", "finish", e.name, "void * data")
-	def _add_add(e: UxsdElement):
-		if isinstance(e.type, UxsdSimple): _add_add_simple(e)
-		elif isinstance(e.type, UxsdComplex): _add_add_complex(e)
-		else: raise TypeError(e)
-
-	for attr in t.attrs:
 		if not pass_at_init(attr):
 			_add_set(attr)
 
->>>>>>> c1db5833
 	if isinstance(t.content, (UxsdDfa, UxsdAll)):
 		for e in t.content.children:
 			if isinstance(e.type, UxsdComplex):
@@ -261,7 +248,7 @@
 
 	args = ["data"]
 	load_args = []
-	
+
 	for attr in t.type.attrs:
 		if not pass_at_init(attr):
 			continue
@@ -274,18 +261,12 @@
 	if len(load_args) > 0:
 		out += "\tload_%s_required_attributes(node, %s);\n" % (t.type.name, ', '.join(load_args))
 	if t.many:
-<<<<<<< HEAD
-		out += "load_%s(node, out, out.add_%s(data));\n" % (t.type.name, _gen_stub_suffix(t, parent))
-	else:
-		out += "load_%s(node, out, out.init_%s(data));\n" % (t.type.name, _gen_stub_suffix(t, parent))
-=======
 		out += "\tvoid *child_data = out.add_%s(%s);\n" % (_gen_stub_suffix(t, parent), ', '.join(args))
 	else:
 		out += "\tvoid *child_data = out.init_%s(%s);\n" % (_gen_stub_suffix(t, parent), ', '.join(args))
 	out += "\tload_%s(node, out, child_data);\n" % t.type.name
 	out += "\tout.finish_%s(child_data);\n" % _gen_stub_suffix(t, parent)
 	out += "}\n"
->>>>>>> c1db5833
 	return out
 
 def _gen_load_element_simple(t: UxsdElement, parent: str) -> str:
@@ -428,7 +409,7 @@
 	if count == 0:
 		# All attributes already handled.
 		return ""
-	
+
 	assert len(t.attrs) > 0
 	out = ""
 	out += "for(pugi::xml_attribute attr = root.first_attribute(); attr; attr = attr.next_attribute()){\n"
@@ -520,11 +501,7 @@
 	out = ""
 	out += "template <class T>\n"
 	out += "pugi::xml_parse_result load_%s_xml(T &out, std::istream &is){\n" % e.name
-<<<<<<< HEAD
 	out += "static_assert(std::is_base_of<%sBase, T>::value, \"Base class not derived from %sBase\");\n" % (utils.to_pascalcase(e.name), utils.to_pascalcase(e.name))
-=======
-	out += "\tstatic_assert(std::is_base_of<%sBase, T>::value, \"Base class not derived from RrGraphBase\");\n" % utils.to_pascalcase(e.name)
->>>>>>> c1db5833
 	out += "\tpugi::xml_document doc;\n"
 	out += "\tpugi::xml_parse_result result = doc.load(is);\n"
 	out += "\tif(!result) return result;\n"
@@ -694,24 +671,17 @@
 	out += cpp_templates.header_comment.substitute(x)
 	out += "\n/* All uxsdcxx functions and structs live in this namespace. */\n"
 	out += "namespace uxsd {"
-<<<<<<< HEAD
 
 	if schema.enums:
 		out += "\n\n/* Enum tokens generated from XSD enumerations. */\n"
 		enum_tokens = [tokens_from_enum(t) for t in schema.enums]
 		out += "\n".join(enum_tokens)
-=======
-	out += "\n\n/* Enum tokens generated from XSD enumerations. */\n"
-	enum_tokens = [tokens_from_enum(t) for t in schema.enums]
-	out += "\n".join(enum_tokens)
->>>>>>> c1db5833
 
 	out += "\n\n/* Base class for the schema. */\n"
 	out += gen_base_class(schema)
 	out += "\n} /* namespace uxsd */\n"
 
 	return out
-
 
 def render_header_file(schema: UxsdSchema, cmdline: str, input_file: str, interface_header_file_name: str) -> str:
 	"""Render a C++ header file to a string."""
